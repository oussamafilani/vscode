--- conflicted
+++ resolved
@@ -94,19 +94,7 @@
 	untitledToRestore?: IPath[];
 }
 
-<<<<<<< HEAD
-export interface IWindowSettings {
-	openFilesInNewWindow: boolean;
-	reopenFolders: 'all' | 'one' | 'none';
-	restoreFullscreen: boolean;
-	zoomLevel: number;
-	titleBarStyle: 'native' | 'custom';
-}
-
 export class VSCodeWindow implements IVSCodeWindow {
-=======
-export class VSCodeWindow {
->>>>>>> 755d6db4
 
 	public static menuBarHiddenKey = 'menuBarHidden';
 	public static colorThemeStorageKey = 'theme';
